--- conflicted
+++ resolved
@@ -73,11 +73,7 @@
     </content-with-heading>
     <content-with-heading>
       <template #heading-left>
-<<<<<<< HEAD
-        <p
-=======
         <div
->>>>>>> f8e2298b
           class="title is-4"
           v-text="$t('page.settings.general.now-playing-page')"
         />
